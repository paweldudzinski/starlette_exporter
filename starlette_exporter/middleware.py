--- conflicted
+++ resolved
@@ -7,24 +7,6 @@
 from logging import getLogger
 
 logger = getLogger("exporter")
-
-<<<<<<< HEAD
-
-def make_request_time_histogram(app_name):
-    return Histogram(
-        f"{app_name}_request_duration_seconds",
-        "HTTP request duration, in seconds",
-        ("method", "path", "status_code", "app_name"),
-    )
-
-
-def make_request_time_counter(app_name):
-    return Counter(
-        f"{app_name}_requests_total",
-        "Total HTTP requests",
-        ("method", "path", "status_code", "app_name"),
-    )
-=======
 
 REQUEST_TIME = Histogram(
     f"starlette_request_duration_seconds",
@@ -38,7 +20,6 @@
     "Total HTTP requests",
     ("method", "path", "status_code", "app_name"),
 )
->>>>>>> b34ea000
 
 
 class PrometheusMiddleware(BaseHTTPMiddleware):
@@ -77,11 +58,6 @@
 
             end = time.time()
 
-<<<<<<< HEAD
-            REQUEST_COUNT = make_request_time_counter(app_name=self.app_name)
-            REQUEST_TIME = make_request_time_histogram(app_name=self.app_name)
-=======
->>>>>>> b34ea000
             labels = [method, path, status_code, self.app_name]
 
             REQUEST_COUNT.labels(*labels).inc()
